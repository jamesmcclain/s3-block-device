--- conflicted
+++ resolved
@@ -1,9 +1,4 @@
-<<<<<<< HEAD
 CFLAGS ?= -Wall -Werror -Og -ggdb3
-=======
-CFLAGS ?= -Wall -Werror -O0 -ggdb3
->>>>>>> 404f7259
-
 
 all: libs3bd_local.so
 
